--- conflicted
+++ resolved
@@ -106,13 +106,9 @@
             ScriptProgram(program, ScriptFalse :: restOfStack,
               program.script.tail,SignatureValidationFailureNotStrictDerEncoding.isValid)
           case SignatureValidationFailureIncorrectSignatures =>
-<<<<<<< HEAD
-            ScriptProgramFactory.factory(program, ScriptFalse :: restOfStack,program.script.tail)
+            ScriptProgram(program, ScriptFalse :: restOfStack,program.script.tail)
           case SignatureValidationFailureSignatureCount =>
-            ScriptProgramFactory.factory(program, restOfStack, program.script.tail,false)
-=======
             ScriptProgram(program, ScriptFalse :: restOfStack,program.script.tail)
->>>>>>> fe9225ba
         }
       }
     }
@@ -211,13 +207,9 @@
         case SignatureValidationFailureIncorrectSignatures =>
           //this means that signature verification failed, however all signatures were encoded correctly
           //just push a ScriptFalse onto the stack
-<<<<<<< HEAD
-          ScriptProgramFactory.factory(program, ScriptFalse :: restOfStack, program.script.tail)
+          ScriptProgram(program, ScriptFalse :: restOfStack, program.script.tail)
         case SignatureValidationFailureSignatureCount =>
-          ScriptProgramFactory.factory(program, restOfStack, program.script.tail,false)
-=======
           ScriptProgram(program, ScriptFalse :: restOfStack, program.script.tail)
->>>>>>> fe9225ba
       }
     }
   }
@@ -230,28 +222,17 @@
    */
   def opCheckMultiSigVerify(program : ScriptProgram) : ScriptProgram = {
     require(program.script.headOption.isDefined && program.script.head == OP_CHECKMULTISIGVERIFY, "Script top must be OP_CHECKMULTISIGVERIFY")
-<<<<<<< HEAD
     if (program.stack.size < 3) {
       logger.error("Stack must contain at least 3 items for OP_CHECKMULTISIGVERIFY")
-      ScriptProgramFactory.factory(program,false)
+      ScriptProgram(program,false)
     } else {
       val newScript = OP_CHECKMULTISIG :: OP_VERIFY :: program.script.tail
-      val newProgram = ScriptProgramFactory.factory(program,newScript, ScriptProgramFactory.Script)
+      val newProgram = ScriptProgram(program,newScript, ScriptProgram.Script)
       val programFromOpCheckMultiSig = opCheckMultiSig(newProgram)
       logger.debug("Stack after OP_CHECKMULTSIG execution: " + programFromOpCheckMultiSig.stack)
       val programFromOpVerify = opVerify(programFromOpCheckMultiSig)
       programFromOpVerify
     }
-
-=======
-    require(program.stack.size > 2, "Stack must contain at least 3 items for OP_CHECKMULTISIGVERIFY")
-    val newScript = OP_CHECKMULTISIG :: OP_VERIFY :: program.script.tail
-    val newProgram = ScriptProgram(program,newScript, ScriptProgram.Script)
-    val programFromOpCheckMultiSig = opCheckMultiSig(newProgram)
-    logger.debug("Stack after OP_CHECKMULTSIG execution: " + programFromOpCheckMultiSig.stack)
-    val programFromOpVerify = opVerify(programFromOpCheckMultiSig)
-    programFromOpVerify
->>>>>>> fe9225ba
   }
 
 
