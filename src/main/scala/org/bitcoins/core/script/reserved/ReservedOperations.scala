--- conflicted
+++ resolved
@@ -70,19 +70,6 @@
   override def opCode = 176
 }
 
-<<<<<<< HEAD
-case object OP_NOP3 extends NOP {
-  override def opCode = 178
-}
-case object OP_WITHDRAWPROOFVERIFY extends NOP {
-=======
-case object OP_NOP4 extends NOP {
->>>>>>> eae04e0a
-  override def opCode = 179
-}
-case object OP_REORGPROOFVERIFY extends NOP {
-  override def opCode = 180
-}
 case object OP_NOP6 extends NOP {
   override def opCode = 181
 }
@@ -104,5 +91,5 @@
 object ReservedOperation extends ScriptOperationFactory[ReservedOperation] {
   lazy val undefinedOpCodes = for {i <-  0xba to 0xff} yield UndefinedOP_NOP(i)
   def operations = Seq(OP_RESERVED,OP_VER,OP_VERIF,OP_VERNOTIF,OP_RESERVED, OP_RESERVED1, OP_RESERVED2,
-    OP_NOP, OP_NOP1,OP_NOP4,OP_NOP5,OP_NOP6,OP_NOP7,OP_NOP8, OP_NOP9, OP_NOP10) ++ undefinedOpCodes
+    OP_NOP, OP_NOP1,OP_NOP6,OP_NOP7,OP_NOP8, OP_NOP9, OP_NOP10) ++ undefinedOpCodes
 }